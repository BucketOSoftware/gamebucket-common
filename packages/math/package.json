{
    "name": "@gamebucket/math",
    "version": "0.0.1",
    "description": "A collection of math functions for graphics and games",
    "keywords": [],
    "author": "Alex Michaud",
    "license": "MPL-2.0",
    "type": "module",
    "files": [
        "./dist/"
    ],
    "main": "./dist/index.cjs",
    "module": "./dist/index.js",
    "types": "./dist/index.d.ts",
    "scripts": {
        "build": "tsup"
    },
    "tsup": {
        "entry": [
            "./index.ts"
        ],
        "format": [
            "cjs",
            "esm"
        ],
        "platform": "neutral",
        "dts": true,
        "sourcemap": true,
        "clean": true
    },
    "dependencies": {
        "d3-ease": "^3.0.1",
        "three": "^0.176.0",
        "tiny-invariant": "^1.3.3"
    },
    "devDependencies": {
        "@types/d3-ease": "^3.0.2",
        "@types/three": "^0.176.0",
<<<<<<< HEAD
        "type-fest": "^4.40.1",
        "vitest": "^3.2.4"
=======
        "type-fest": "^4.41.0",
        "vitest": "^3.1.2"
>>>>>>> 404d458a
    }
}<|MERGE_RESOLUTION|>--- conflicted
+++ resolved
@@ -36,12 +36,7 @@
     "devDependencies": {
         "@types/d3-ease": "^3.0.2",
         "@types/three": "^0.176.0",
-<<<<<<< HEAD
-        "type-fest": "^4.40.1",
+        "type-fest": "^4.41.0",
         "vitest": "^3.2.4"
-=======
-        "type-fest": "^4.41.0",
-        "vitest": "^3.1.2"
->>>>>>> 404d458a
     }
 }